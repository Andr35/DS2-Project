--- conflicted
+++ resolved
@@ -125,14 +125,10 @@
       nodes.forEach(node => this.nodes[node.instance.InstanceId] = node);
 
       // Deploy project on machines and start it
-<<<<<<< HEAD
-      await this.startDeployTimeout(5000);
-=======
       await new Promise((resolve) => {
         this.startDeployTimeout(30000, resolve);
       });
 
->>>>>>> 8ebcfd40
       console.log(chalk.bold.green('> Experiment started successfully. Nodes:'), this.deployedNodes.map(n => {
         //noinspection PointlessBooleanExpressionJS
         return {
@@ -143,11 +139,7 @@
           region: n.region
         }
       }));
-<<<<<<< HEAD
-
-=======
       process.exit(0);
->>>>>>> 8ebcfd40
     } catch (e) {
       console.log(chalk.bold.red('> An error occurred while starting experiment'), e);
     }
@@ -445,17 +437,11 @@
    * @param resolve Resolve
    * @return {Promise<void>}
    */
-<<<<<<< HEAD
-  private startDeployTimeout(timeout: number): Promise<void> {
-    return new Promise<void>((resolve) => {
-      console.log(chalk.yellow(`> Wait ${timeout / 1000} seconds before deploy...`));
-=======
   private startDeployTimeout(timeout: number, resolve: () => void): void {
     // Limit timeout
     // timeout = timeout > 10000 ? timeout : 10000;
     timeout = timeout < 120000 ? timeout : 120000;
     console.log(chalk.yellow(`> Wait ${timeout / 1000} sec before try deploy...`));
->>>>>>> 8ebcfd40
 
     // Set timeout
     setTimeout(async () => {
@@ -485,25 +471,6 @@
               });
           }
         }
-
-<<<<<<< HEAD
-        try {
-          // Wait for all node to send a response
-          const result = await Promise.all(promises);
-          // All running nodes deployed successfully -> check how many nodes remains
-          if (isObjectEmpty(this.nodes)) { // Ok, all nodes deployed
-            return resolve();
-          } else { // Some nodes still need to be deployed -> retry timeout
-            console.log(chalk.yellow(`> Timeout round completed but some node is still not running`), result);
-            return resolve(await this.startDeployTimeout(timeout));
-          }
-        } catch (err) { // Some node fail the deploy -> set a new timeout
-          console.log(chalk.yellow(`> Timeout round completed but some node fail`), err);
-          return resolve(await this.startDeployTimeout(timeout));
-        }
-      }, timeout);
-    });
-=======
       } catch (err) {
         console.log(chalk.bgBlue('An machine fail the deploy. '), err);
       }
@@ -512,7 +479,6 @@
       // Set next timeout
       this.startDeployTimeout(timeout + 20000, resolve);
     }, timeout);
->>>>>>> 8ebcfd40
   }
 
   /**
@@ -570,38 +536,7 @@
 
   /**
    * Install Java on a machine.
-<<<<<<< HEAD
-   * @param sshConnection ssh connection.
-   * @param node Node.
-   * @return {Promise<void>}
-   */
-  private async installJava(sshConnection: Client, node: EC2Machine): Promise<void> {
-    console.log(chalk.blue(`> Install Java on machine ${AwsCloud.ec2NodeString(node)}...`));
-    await new Promise((resolve, reject) => {
-      sshConnection.exec('sudo apt-get update && sudo apt-get -y install openjdk-8-jre', (err, stream) => {
-        if (err) {
-          reject(err);
-        } else {
-          stream.on('close', code => {
-            const chalkColor = code === 0 ? chalk.green : chalk.red;
-            console.log(chalkColor(`> Machine ${AwsCloud.ec2NodeString(node)}. Java install result code ${code}`));
-            return (code === 0) ? resolve() : reject('Java installation failed');
-          });
-          // .on('data', data => {
-          //   console.log(chalk.blue(`> ${AwsCloud.ec2NodeString(node)} STDOUT: ${data}`));
-          // }).stderr.on('data', data => {
-          //   console.log(chalk.red(`> ${AwsCloud.ec2NodeString(node)} STDERR: ${data}`));
-          // });
-        }
-      });
-    });
-  }
-
-  /**
-   * Run project.
-   * @param sshConnection ssh connection.
-=======
->>>>>>> 8ebcfd40
+   *
    * @param node Node.
    * @return {Promise<void>}
    */
@@ -693,7 +628,7 @@
    * @return {CloudKeys} Aws Keys.
    */
   private readKeys(): CloudKeys {
-    const p = AwsCloud.resolve(this.options.keys)
+    const p = AwsCloud.resolve(this.options.keys);
     const ck: CloudKeys = JSON.parse(fs.readFileSync(p, 'utf8'));
     if (!ck.accessKey || !ck.secretKey) {
       console.log(chalk.bold.red('> Missing "accessKey" or "secretKey" in key file'));
