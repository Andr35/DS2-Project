import {EC2} from 'aws-sdk';
import {Instance, RunInstancesRequest} from 'aws-sdk/clients/ec2';
import {Cloud} from './cloud';
import {Options} from '../common/options';
import {CloudKeys} from '../common/cloud-keys';
import {ProjectUtils} from "../common/utils";
import * as aws from 'aws-sdk';
import * as fs from 'fs';
import * as path from 'path';
import * as chalk from 'chalk';
import * as scp2 from 'scp2';
import * as ssh2 from 'ssh2';
import {spawn} from "child_process";

interface EC2Machine {
  instance: Instance;
  id: number;
  tracker?: boolean
  region: string;
  projectCopied?: boolean;
  projectCopiedPending?: boolean;
  projectStarted?: boolean;
  projectStartedPending?: boolean;
  installJavaComplete?: boolean;
  installJavaPending?: boolean;
}

export class AwsCloud implements Cloud {

  private static SSH_KEY_NAME = 'ds2';
  private static EC2_INSTANCE_USERNAME = 'ubuntu';
  private static EC2_INSTANCE_BASE_PATH = '/home/ubuntu/';

  private static ubuntuImages: { [region: string]: string } = {
    'ap-south-1': 'ami-49e59a26', // Mumbai
    'eu-west-2': 'ami-cc7066a8', // London
    'eu-west-1': 'ami-6d48500b', // Ireland
    'ap-northeast-2': 'ami-94d20dfa', // Seoul
    'ap-northeast-1': 'ami-785c491f', // Tokyo
    'sa-east-1': 'ami-34afc458', // Sao Paulo
    'ca-central-1': 'ami-b3d965d7', // Canada
    'ap-southeast-1': 'ami-2378f540', // Singapore
    'ap-southeast-2': 'ami-e94e5e8a', // Sidney
    'eu-central-1': 'ami-1c45e273', // Frankfurt
    'us-east-1': 'ami-d15a75c7', // North Virginia
    'us-east-2': 'ami-8b92b4ee', // Ohio
    'us-west-1': 'ami-73f7da13', // North California
    'us-west-2': 'ami-835b4efa' // Oregon
  };

  private static defaultInstanceRequest: RunInstancesRequest = {
    ImageId: 'ami-d15a75c7',
    InstanceType: 't2.micro',
    MinCount: 1, // Number of instances
    MaxCount: 1
  };

  // Set when tracker ec2 machine is running
  private trackerIp: string = null;

  private regions: string[] = [];
  private ec2: { [region: string]: EC2 } = {};

  // Filled with created machines
  private nodes: { [instanceId: string]: EC2Machine } = {};
  // Filled with completely project deployed and running nodes
  private deployedNodes: EC2Machine[] = [];

  constructor(private options: Options) {
    // Load access key and secret key
    const keys = this.readKeys();
    aws.config.update({
      accessKeyId: keys.accessKey,
      secretAccessKey: keys.secretKey
    });
  }

  /**
   * Init EC2 API.
   * @return {Promise<null>} Done
   */
  async init(): Promise<void> {
    console.log(chalk.blue('> Fetching AWS regions...'));
    try {
      this.regions = await AwsCloud.fetchRegions();
      for (let region of this.regions) {
        // Initialize reusable ec2 for each region
        AwsCloud.changeRegion(region);
        this.ec2[region] = new aws.EC2();
      }
      return null;
    } catch (err) {
      console.log(chalk.red('> Error occurred'), err);
      process.exit((-1));
    }
  }


  /**
   * Start experiment.
   * @return {Promise<void>}
   */
  async startExperiment() {
    try {
      // Build project
      await ProjectUtils.buildProject();

      // Fetch AWS regions
      await this.init();

      // Create tracker
      let reg = this.getRandomRegion();
      const trackerInstance = await this.createEC2Instance(0, reg, true);
      this.nodes[trackerInstance.InstanceId] = {
        instance: trackerInstance,
        region: reg,
        tracker: true,
        id: 0
      };

      // Create nodes
      for (let i = 1; i <= this.options.nodes; i++) {
        reg = this.getRandomRegion();
        const trackerInstance = await this.createEC2Instance(i, reg);
        this.nodes[trackerInstance.InstanceId] = {
          instance: trackerInstance,
          region: reg,
          id: i
        };
      }

      // Deploy project on machines and start it
<<<<<<< HEAD
      await new Promise((resolve) => {
        this.startDeployTimeout(30000, resolve);
      });

=======
      await this.startDeployTimeout(20000);
>>>>>>> 46a50cf7
      console.log(chalk.bold.green('> Experiment started successfully. Nodes:'), this.deployedNodes.map(n => {
        //noinspection PointlessBooleanExpressionJS
        return {
          id: n.id,
          tracker: !!n.tracker,
          instanceId: n.instance.InstanceId,
          ip: n.instance.PublicIpAddress,
          region: n.region
        }
      }));
      process.exit(0);
    } catch (e) {
      console.log(chalk.bold.red('> An error occurred while starting experiment'), e);
    }
  }

  /**
   * Shutdown all EC2 instances.
   * @return {Promise<void>}
   */
  async shutdown() {
    await this.init();

    for (let region of this.regions) {
      try {
        const instances = await this.getInstancesForRegion(region);
        const instanceIds = instances.map(inst => inst.InstanceId);
        if (instanceIds.length > 0) {
          this.ec2[region].terminateInstances({InstanceIds: instanceIds}, (err, data) => {
            if (err) {
              console.error(chalk.bold.red(`> Fail to terminate EC2 instances in region "${region}"`), err);
            } else {
              data.TerminatingInstances.forEach(termInst => console.log(chalk.green(`> EC2 instance ${AwsCloud.ec2InstanceString(termInst.InstanceId, region)} terminated`)));
            }
          });
        } else {
          console.log(chalk.blue(`> No running EC2 instances in region "${region}"`));
        }
      } catch (err) {
        console.log(chalk.bold.red('> An error occurred during shutdown'), err);
      }
    }
  }

  async downloadReport() {
    await this.init();

    try {
      console.log(chalk.blue(`> Search tracker...`));
      const trackerInstance = await this.getTrackerInstance();
      if (trackerInstance === null) {
        console.log(chalk.red('Unable to discover the tracker instance.'));
        process.exit(-1);
      } else {

        console.log(chalk.yellow('Trying to download report...'));
        await this.downloadDir(trackerInstance.PublicIpAddress, this.options.reportDir, this.options.downloadDir);
        console.log(chalk.yellow('Trying to download tracker log...'));
        await this.downloadStuff(trackerInstance.PublicIpAddress, ProjectUtils.EC2_LOG_PATH, this.options.downloadDir);
        console.log(chalk.bold.green(`> Complete! Files downloaded in ${this.options.downloadDir}`));
      }
    } catch (err) {
      console.log(chalk.bold.red(`Error occurred`), err);
    }
  }

  async watchTrackerLogs() {
    await this.init();

    try {
      console.log(chalk.blue(`> Search tracker...`));
      const trackerInstance = await this.getTrackerInstance();
      if (trackerInstance === null) {
        console.log(chalk.red('Unable to discover the tracker instance.'));
        process.exit(-1);
      } else {
        console.log(chalk.yellow(`> Trying to connect with "${trackerInstance.InstanceId}" (${trackerInstance.PublicIpAddress})...`));
        const sshConnection = new ssh2.Client();
        sshConnection.on('ready', async () => {
          console.log(chalk.green(`> SSH connection with "${trackerInstance.InstanceId}" (${trackerInstance.PublicIpAddress}) established.`));
          sshConnection.exec('cat ' + ProjectUtils.EC2_LOG_PATH, (err, stream) => {
            if (err) {
              throw err;
            } else {
              stream.on('close', () => {
                process.exit(0);
              }).on('data', data => {
                console.log(chalk.blue(`> STDOUT: ${data}`));
              }).stderr.on('data', data => {
                console.log(chalk.red(`> STDERR: ${data}`));
              });
            }
          });
        }).connect({
          host: trackerInstance.PublicIpAddress,
          port: 22,
          username: AwsCloud.EC2_INSTANCE_USERNAME,
          privateKey: fs.readFileSync(path.resolve(this.options.sshKey)),
          passphrase: this.options.sshPassphrase ? this.options.sshPassphrase : undefined
        });
      }
    } catch (err) {
      console.log(chalk.bold.red(`Error occurred`), err);
    }
  }

  // /////////////////////////////////////////////
  //  Utils
  // /////////////////////////////////////////////

  /**
   * Fetch EC2 available regions
   * @return {Promise<string[]>} List of regions
   */
  private static async fetchRegions(): Promise<string[]> {
    try {
      AwsCloud.changeRegion('us-east-1'); // Use default region
      const ec2 = new aws.EC2();
      const data = await ec2.describeRegions({}).promise();
      console.log(chalk.green('> Fetched following regions'), data.Regions.map(r => r.RegionName).join(', '));
      return (data.Regions.map(r => r.RegionName));
    } catch (err) {
      console.error(chalk.red('> Fail to fetch EC2 regions'), err);
      throw err;
    }
  }

  /**
   * Fetch all running EC2 instances in a region.
   * @param region Region.
   * @return {Promise<Array>} Instances.
   */
  private async getInstancesForRegion(region: string): Promise<Instance[]> {
    const data = await this.ec2[region].describeInstances({}).promise();
    let instances = [];
    for (let r = 0; r < data.Reservations.length; r++) {
      const reservation = data.Reservations[r];
      for (let i = 0; i < reservation.Instances.length; i++) {
        instances = [...instances, ...reservation.Instances];
      }
    }
    return instances;
  }

  /**
   * Create and run a new EC2 instance.
   * @param id Node id.
   * @param region Region.
   * @param tracker Is tracker or not.
   * @return {Promise<Instance>} Created instance.
   */
  private async createEC2Instance(id: number, region: string, tracker?: boolean): Promise<Instance> {
    // Get proper image id
    const imageId = AwsCloud.getUbuntuImageCode(region);
    if (!imageId) {
      console.error(chalk.red(`> ImageId for region "${region}" is not known, cannot create instance`));
      throw new Error('ImageId not known');
    }

    // Create instance
    console.log(chalk.blue(`> Creating EC2 Instance in "${region}" using imageId "${imageId}"...`));
    const data = await this.ec2[region].runInstances({
      ...AwsCloud.defaultInstanceRequest,
      ImageId: imageId,
      KeyName: AwsCloud.SSH_KEY_NAME
    }).promise();

    const instance = data.Instances[0];
    console.log(chalk.bold.green(`> EC2 Instance ${AwsCloud.ec2InstanceString(instance.InstanceId, region, id, instance.PublicIpAddress)} created`));

    // Add tags to the instance
    await this.ec2[region].createTags({
      Resources: [instance.InstanceId],
      Tags: [
        {Key: 'type', Value: tracker ? 'tracker' : 'node'},
        {Key: 'id', Value: tracker ? '0' : `${id}`}
      ]
    }).promise();
    return instance;
  }

  /**
   * Search the tracker EC2 instance in the world.
   *
   * @return {Promise<Instance>} Tracker instance.
   */
  private async getTrackerInstance(): Promise<Instance> {
    for (let region of this.regions) {
      const instances = await this.getInstancesForRegion(region);
      for (const instance of instances) {
        const types = instance.Tags.filter(t => t.Key === 'type').map(t => t.Value);
        for (const t of types) {
          if (t === 'tracker') {
            return instance;
          }
        }
      }
    }
    return null;
  }

  /**
   * Copy project in EC2 instance.
   * @param node Node.
   * @return {Promise<void>}
   */
  private async copyProject(node: EC2Machine): Promise<void> {
    if (node.projectCopied) {
      return;
    } else if (node.projectCopiedPending) {
      throw AwsCloud.ec2NodeString(node) + ' Copying project files...';
    } else {
      this.nodes[node.instance.InstanceId].projectCopiedPending = true;
      console.log(chalk.blue(`> Coping project to node ${AwsCloud.ec2NodeString(node)}...`));
      try {
        await new Promise((resolve, reject) => {
          scp2.scp(ProjectUtils.BUILD_PATH + '/' + ProjectUtils.JAR_NAME, {
            host: node.instance.PublicIpAddress,
            username: AwsCloud.EC2_INSTANCE_USERNAME,
            privateKey: fs.readFileSync(path.resolve(AwsCloud.resolve(this.options.sshKey))),
            passphrase: this.options.sshPassphrase ? this.options.sshPassphrase : undefined,
            path: AwsCloud.EC2_INSTANCE_BASE_PATH
          }, err => err ? reject(err) : resolve());
        });
        console.log(chalk.green(`> Copied project in node ${AwsCloud.ec2NodeString(node)}`));
        // Update node status
        this.nodes[node.instance.InstanceId].projectCopied = true;
        this.nodes[node.instance.InstanceId].projectCopiedPending = false;
        console.log(chalk.green(`> Project copied in node ${AwsCloud.ec2NodeString(node)}`));
        return;
      } catch (err) {
        this.nodes[node.instance.InstanceId].projectCopiedPending = false;
        console.log(chalk.red(`> Fail to copy project in node ${AwsCloud.ec2InstanceString(node.instance.InstanceId, node.region, node.id, node.instance.PublicIpAddress)}`));
        throw err;
      }
    }
  }

  /**
   * Install Java and Start the experiment on one machine.
   *
   * @param node Node
   * @return {Promise<void>}
   */
  private async startProjectInInstance(node: EC2Machine): Promise<void> {
    if (node.projectStarted) {
      return;
    } else if (node.projectStartedPending) {
      throw AwsCloud.ec2NodeString(node) + ' Project start is pending';
    } else {
      this.nodes[node.instance.InstanceId].projectStartedPending = true;
      // Start project
      await new Promise((resolve, reject) => {
        const sshConnection = new ssh2.Client();
        sshConnection.on('ready', async () => {
          console.log(chalk.green(`> SSH connection with "${AwsCloud.ec2NodeString(node)}" established. Start project...`));
          // Start project
          console.log(chalk.blue(`> Run project on machine ${AwsCloud.ec2NodeString(node)}...`));

          const cmd = this.getStartProjectCmd(node.id, this.options, node.instance.PublicIpAddress, node.tracker);
          sshConnection.exec(cmd, (err, stream) => {
            if (err) {
              reject(err);
            } else {
              stream.on('close', code => {
                const chalkColor = code === 0 ? chalk.green : chalk.red;
                console.log(chalkColor(`> Start project on ${AwsCloud.ec2NodeString(node)} closed with code ${code}`));
                sshConnection.end();

                if (code === 0) {
                  // Everything ok
                  if (node.tracker) { // When tracker is running, "publish" its ip address
                    this.trackerIp = node.instance.PublicIpAddress;
                  }
                  // Update status
                  this.nodes[node.instance.InstanceId].projectStartedPending = false;
                  this.nodes[node.instance.InstanceId].projectStarted = true;
                  resolve();
                } else {
                  this.nodes[node.instance.InstanceId].projectStartedPending = false;
                  reject(err);
                }
                return (code === 0) ? resolve() : reject('Fail to start project');
              }).on('data', data => {
                console.log(chalk.blue(`> ${AwsCloud.ec2NodeString(node)} STDOUT: ${data}`));
              }).stderr.on('data', data => {
                console.log(chalk.red(`> ${AwsCloud.ec2NodeString(node)} STDERR: ${data}`));
              });
            }
          });
        }).connect({
          host: node.instance.PublicIpAddress,
          port: 22,
          username: AwsCloud.EC2_INSTANCE_USERNAME,
          privateKey: fs.readFileSync(path.resolve(this.options.sshKey)),
          passphrase: this.options.sshPassphrase ? this.options.sshPassphrase : undefined
        });
      });
    }
  }

  /**
   * Start a timeout after which the script will try to deploy the project on the machines.
   *
   * @param timeout Time
   * @param resolve Resolve
   * @return {Promise<void>}
   */
  private startDeployTimeout(timeout: number, resolve: () => void): void {
    // Limit timeout
    // timeout = timeout > 10000 ? timeout : 10000;
    timeout = timeout < 120000 ? timeout : 120000;
    console.log(chalk.yellow(`> Wait ${timeout / 1000} sec before try deploy...`));

    // Set timeout
    setTimeout(async () => {
      console.log(chalk.yellow(`> Try to deploy...`));

      try {
        for (let instanceId in this.nodes) {
          // Check if node is running
          const running = await this.isMachineRunning(this.nodes[instanceId]);
          if (running) {
            // Update instance info (get ip address)
            this.nodes[instanceId].instance = await this.getInstance(this.nodes[instanceId]);
            // try to deploy
            this.tryDeploy(this.nodes[instanceId])
              .then(() => {
                if (isObjectEmpty(this.nodes)) { // Ok, all nodes deployed
                  return resolve();
                } else { // Some nodes still need to be deployed
                  if (this.nodes[instanceId].tracker) {
                    // Trigger immediately a new timeout
                    this.startDeployTimeout(300, resolve);
                  }
                }
              })
              .catch(err => {
                console.log(chalk.magenta('> Timeout report:'), err);
              });
          }
        }
      } catch (err) {
        console.log(chalk.bgBlue('An machine fail the deploy. '), err);
      }

      console.log(chalk.bold.blue('Setting next timeout in ' + ((timeout + 20000) / 100) + ' sec...'));
      // Set next timeout
      this.startDeployTimeout(timeout + 20000, resolve);
    }, timeout);
  }

  /**
   * Try to perform the deploy on a machine.
   *
   * @param node Node
   * @return {Promise<null>}
   */
  private async tryDeploy(node: EC2Machine): Promise<void> {
    // Copy project
    await this.copyProject(node);
    // Install Java
    await this.installJava(node);

    // Check if tracker bootstrapped
    if (!node.tracker && !this.trackerIp) { // Must wait for tracker bootstrap
      throw AwsCloud.ec2NodeString(node) + ' Tracker not yet bootstrapped';
    } else {
      // Try to start project
      await this.startProjectInInstance(node);

      // Success
      this.deployedNodes.push(node);
      delete this.nodes[node.instance.InstanceId];
      console.log(chalk.bold.green(`> Instance ${AwsCloud.ec2NodeString(node)} deploy completed`));
      return null;
    }
  }

  /**
   * Check whether a machine is in a running status or not.
   * @param node Node to check.
   * @return {Promise<boolean>} True if is running.
   */
  private async isMachineRunning(node: EC2Machine): Promise<boolean> {
    const data = await this.ec2[node.region].describeInstanceStatus({InstanceIds: [node.instance.InstanceId]}).promise();
    const instance = data.InstanceStatuses[0];
    return instance && instance.InstanceState.Name === 'running';
  }

  /**
   * Get machine instance details.
   * @param node Node
   * @return {Promise<Instance>} Instance.
   */
  private async getInstance(node: EC2Machine): Promise<Instance> {
    const data = await this.ec2[node.region].describeInstances({InstanceIds: [node.instance.InstanceId]}).promise();
    for (let r = 0; r < data.Reservations.length; r++) {
      const reservation = data.Reservations[r];
      if (reservation.Instances.length > 0) {
        return reservation.Instances[0];
      }
    }
  }

  /**
   * Install Java on a machine.
   *
   * @param node Node.
   * @return {Promise<void>}
   */
  private async installJava(node: EC2Machine): Promise<void> {
    if (node.installJavaComplete) {
      return;
    } else if (node.installJavaPending) {
      throw AwsCloud.ec2NodeString(node) + ' Java installation pending...';
    } else {
      try {
        this.nodes[node.instance.InstanceId].installJavaPending = true;
        console.log(chalk.blue(`> Install Java on machine ${AwsCloud.ec2NodeString(node)}...`));
        await new Promise((resolve, reject) => {
          const sshConnection = new ssh2.Client();
          sshConnection.on('ready', async () => {
            console.log(chalk.green(`> SSH connection with "${AwsCloud.ec2NodeString(node)}" established. Install Java...`));
            sshConnection.exec('sudo apt-get update && sudo apt-get -y install openjdk-8-jre', (err, stream) => {
              if (err) {
                reject(err);
              } else {
                stream.on('close', code => {
                  const chalkColor = code === 0 ? chalk.green : chalk.red;
                  console.log(chalkColor(`> Machine ${AwsCloud.ec2NodeString(node)}. Java install result code ${code}`));
                  this.nodes[node.instance.InstanceId].installJavaComplete = true;
                  this.nodes[node.instance.InstanceId].installJavaPending = false;
                  sshConnection.end();
                  return (code === 0) ? resolve() : reject('Java installation failed');
                }).on('data', () => {
                  // console.log(chalk.blue(`> ${AwsCloud.ec2NodeString(node)} STDOUT: ${data}`));
                }).stderr.on('data', () => {
                  // console.log(chalk.red(`> ${AwsCloud.ec2NodeString(node)} STDERR: ${data}`));
                });
              }
            });
          }).connect({
            host: node.instance.PublicIpAddress,
            port: 22,
            username: AwsCloud.EC2_INSTANCE_USERNAME,
            privateKey: fs.readFileSync(path.resolve(this.options.sshKey)),
            passphrase: this.options.sshPassphrase ? this.options.sshPassphrase : undefined
          });
        });
      } catch (err) {
        this.nodes[node.instance.InstanceId].installJavaPending = false;
        console.log(chalk.red(`> Machine ${AwsCloud.ec2NodeString(node)}. Fail while install Java `), err);
      }
    }
  }

  private async downloadStuff(ip: string, src: string, dest: string) {
    await new Promise((resolve, reject) => {
      scp2.scp({
        host: ip,
        username: AwsCloud.EC2_INSTANCE_USERNAME,
        privateKey: fs.readFileSync(path.resolve(this.options.sshKey)),
        passphrase: this.options.sshPassphrase ? this.options.sshPassphrase : undefined,
        path: src
      }, path.resolve(dest) + '/', err => err ? reject(err) : resolve());
    });
  }

  private async downloadDir(ip: string, src: string, dest: string) {
    const cmd = `-i ${path.resolve(this.options.sshKey)} -r ${AwsCloud.EC2_INSTANCE_USERNAME}@${ip}:${src} ${path.resolve(dest)}`;
    console.log('cMD', cmd);
    await new Promise((resolve, reject) => {
      const scpCmd = spawn('scp', ['-i', path.resolve(this.options.sshKey), '-r', AwsCloud.EC2_INSTANCE_USERNAME + '@' + ip + ':' + src, path.resolve(dest)]);

      scpCmd.stdout.on('data', (data: string) => {
        if (data.indexOf('passpharse') !== -1) {
          scpCmd.stdin.write(this.options.sshPassphrase);
        } else if (data.indexOf('The authenticity of host') !== -1) {
          scpCmd.stdin.write('yes');
        }
        console.log(`stdout: ${data}`);
      });

      scpCmd.stderr.on('data', (data) => {
        console.log(`stderr: ${data}`);
      });

      scpCmd.on('close', (code) => {
        return code === 0 ? resolve() : reject('Scp error ' + code);
      });
    });
  }

  /**
   * Get keys from provided json.
   * @return {CloudKeys} Aws Keys.
   */
  private readKeys(): CloudKeys {
    const p = AwsCloud.resolve(this.options.keys);
    const ck: CloudKeys = JSON.parse(fs.readFileSync(p, 'utf8'));
    if (!ck.accessKey || !ck.secretKey) {
      console.log(chalk.bold.red('> Missing "accessKey" or "secretKey" in key file'));
      process.exit(-1);
    }
    return ck;
  }

  /**
   * Create the command to run an Akka tracker or node.
   * @param id Id of Akka node
   * @param options Tracker experiments options
   * @param myIp Ip of the machine where the command will be run
   * @param tracker true if the node will be a tracker
   * @return {string} cmd
   */
  private getStartProjectCmd(id: number, options: Options, myIp: string, tracker?: boolean): string {
    if (tracker) {
      return `HOST=${myIp} PORT=10000 ` +
        (options.nodes ? `NODES=${options.nodes} ` : ``) +
        (options.duration ? `DURATION=${options.duration} ` : ``) +
        (options.experiments ? `EXPERIMENTS=${options.experiments} ` : ``) +
        (options.repetitions ? `REPETITIONS=${options.repetitions} ` : ``) +
        (options.initialSeed ? `INITIAL_SEED=${options.initialSeed} ` : ``) +
        (options.reportPath ? `REPORT_PATH=${options.reportPath} ` : ``) +
        `java -jar ${ProjectUtils.JAR_NAME} tracker > ${ProjectUtils.EC2_LOG_PATH} &`;
    } else {
      return `HOST=${myIp} PORT=${10000 + id} ID=${id} java -jar ${ProjectUtils.JAR_NAME} node ${this.trackerIp} 10000 > ${ProjectUtils.EC2_LOG_PATH} &`;
    }
  }

  /**
   * Get a random region from the available ones.
   * @return {string} Region.
   */
  private getRandomRegion(): string {
    return this.regions[Math.floor(Math.random() * this.regions.length)];
  }

  /**
   * Change AWS SDK region.
   * @param region Region.
   */
  private static changeRegion(region: string) {
    aws.config.update({region: region});
  }

  /**
   * Get ubuntu image code depending on region.
   * @param region Region.
   * @return {string} Ubuntu image code.
   */
  private static getUbuntuImageCode(region: string): string {
    return AwsCloud.ubuntuImages[region];
  }

  /**
   * Pretty print Instance info.
   * @param instanceId Instance id
   * @param region Region
   * @param id "Akka" id
   * @param ip Ip
   * @return {string} Print
   */
  private static ec2InstanceString(instanceId: string, region: string, id?: number, ip?: string): string {
    return chalk.underline(`["${instanceId}" - ${region}` + (id ? ` - ${id}` : ``) + (ip ? ` - ${ip}` : ``) + `]`);
  }

  /**
   * Pretty print Instance info.
   *
   * @param node Node
   * @return {string} Print
   */
  private static ec2NodeString(node: EC2Machine): string {
    return AwsCloud.ec2InstanceString(node.instance.InstanceId, node.region, node.id, node.instance.PublicIpAddress);
  }

  private static resolve(name: String): string {
    if (name[0] === '~') {
      return path.join(process.env.HOME, name.slice(1));
    } else {
      return path.resolve(name);
    }
  }
}

function isObjectEmpty(obj: any) {
  return Object.keys(obj).length === 0 && obj.constructor === Object
}<|MERGE_RESOLUTION|>--- conflicted
+++ resolved
@@ -130,14 +130,9 @@
       }
 
       // Deploy project on machines and start it
-<<<<<<< HEAD
       await new Promise((resolve) => {
         this.startDeployTimeout(30000, resolve);
       });
-
-=======
-      await this.startDeployTimeout(20000);
->>>>>>> 46a50cf7
       console.log(chalk.bold.green('> Experiment started successfully. Nodes:'), this.deployedNodes.map(n => {
         //noinspection PointlessBooleanExpressionJS
         return {
